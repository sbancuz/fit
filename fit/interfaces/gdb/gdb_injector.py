--- conflicted
+++ resolved
@@ -1,11 +1,7 @@
 import enum
 import re
-<<<<<<< HEAD
 import time
-from typing import Any, Literal
-=======
-from typing import Any, Callable, Literal, cast
->>>>>>> 8a393c8d
+from typing import Any, Literal, cast
 
 from fit.interfaces.gdb.controller import GDBController, gdb_response
 from fit.interfaces.internal_injector import InternalInjector
@@ -107,8 +103,7 @@
         self.controller.write("-break-delete")
         self.controller.write("-target-reset")
 
-<<<<<<< HEAD
-        if self.embeded:
+        if self.embedded:
             """
                 Perform a hard reset on the target. This calls the monitor command `jtag_reset` in the st-util gdb server. Then, since the target is in a reset state, we wait for the DHCSR register to indicate that the target is in a reset state. If the target is not in a reset state, we wait for 0.5 seconds and check again.
                 The library cannot do this on its own because it can't access the usb device directly since it's already occupied by _this_ gdb server.
@@ -117,9 +112,6 @@
 
             TODO: In the case they aren't, we can just wait a bit and then continue the execution
             """
-=======
-        if self.embedded:
->>>>>>> 8a393c8d
             self.controller.write(
                 '-interpreter-exec console "monitor jtag_reset"',
                 wait_for={
